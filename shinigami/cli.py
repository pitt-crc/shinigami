"""The executable application and its command-line interface."""

import asyncio
import inspect
import logging
import logging.config
import sys
from argparse import ArgumentParser
from json import loads
from typing import List, Collection, Union

from asyncssh import SSHClientConnectionOptions

from . import __version__, utils


class BaseParser(ArgumentParser):
    """Custom argument parser that prints help text on error"""

    def error(self, message: str) -> None:
        """Prints a usage message and exit

        Args:
            message: The usage message
        """

        if len(sys.argv) == 1:
            self.print_help()
            super().exit(1)

        else:
            super().error(message)


class Parser(BaseParser):
    """Defines the command-line interface and parses command-line arguments"""

    def __init__(self) -> None:
        """Define the command-line interface"""

        # Configure the top level parser
        super().__init__(prog='shinigami', description='Scan Slurm compute nodes and terminate orphan processes.')
        subparsers = self.add_subparsers(required=True, parser_class=BaseParser)
        self.add_argument('--version', action='version', version=__version__)

        # This parser defines reusable arguments and is not exposed to the user
        common = ArgumentParser(add_help=False)

        ssh_group = common.add_argument_group('ssh options')
        ssh_group.add_argument('-m', '--max-concurrent', type=int, default=1, help='maximum concurrent SSH connections')
        ssh_group.add_argument('-t', '--ssh-timeout', type=int, default=120, help='SSH connection timeout in seconds')

        debug_group = common.add_argument_group('debugging options')
        debug_group.add_argument('--debug', action='store_true', help='run the application in debug mode')
        debug_group.add_argument('-v', action='count', dest='verbosity', default=0,
                                 help='set verbosity to warning (-v), info (-vv), or debug (-vvv)')

        # Subparser for the `Application.scan` method
        scan = subparsers.add_parser('scan', parents=[common], help='terminate processes on one or more clusters')
        scan.set_defaults(callable=Application.scan)
        scan.add_argument('-c', '--clusters', nargs='+', required=True, help='cluster names to scan')
<<<<<<< HEAD
        scan.add_argument('-i', '--ignore-nodes', nargs='*', help='ignore given nodes')
        scan.add_argument('-u', '--uid-whitelist', nargs='+', type=loads, required=True, help='user IDs to scan')
=======
        scan.add_argument('-i', '--ignore-nodes', nargs='*', default=[], help='ignore given nodes')
        scan.add_argument('-u', '--uid-whitelist', nargs='+', type=loads, default=[0], help='user IDs to scan')
>>>>>>> 7b5291d6

        # Subparser for the `Application.terminate` method
        terminate = subparsers.add_parser('terminate', parents=[common], help='terminate processes on a single node')
        terminate.set_defaults(callable=Application.terminate)
        terminate.add_argument('-n', '--nodes', nargs='+', required=True, help='the DNS name of the node to terminate')
<<<<<<< HEAD
        terminate.add_argument('-u', '--uid-whitelist', nargs='+', type=loads, required=True, help='user IDs to scan')
=======
        terminate.add_argument('-u', '--uid-whitelist', nargs='+', type=loads, default=[0], help='user IDs to scan')
>>>>>>> 7b5291d6


class Application:
    """Entry point for instantiating and executing the application"""

    @staticmethod
    def _configure_logging(verbosity: int) -> None:
        """Configure Python logging

        Configured loggers include the following:
          - console_logger: For logging to the console only
          - file_logger: For logging to the log file only
          - root: For logging to the console and log file

        Args:
            verbosity: The console verbosity defined as the count passed to the commandline
        """

        verbosity_to_log_level = {0: logging.ERROR, 1: logging.WARNING, 2: logging.INFO, 3: logging.DEBUG}
        console_log_level = verbosity_to_log_level.get(verbosity, logging.DEBUG)

        logging.config.dictConfig({
            'version': 1,
            'disable_existing_loggers': True,
            'formatters': {
                'console_formatter': {
                    'format': '%(levelname)8s: %(message)s'
                },
                'log_file_formatter': {
                    'format': '%(asctime)s | %(levelname)8s | %(message)s'
                },
            },
            'handlers': {
                'console_handler': {
                    'class': 'logging.StreamHandler',
                    'stream': 'ext://sys.stdout',
                    'formatter': 'console_formatter',
                    'level': console_log_level
                },
                'log_file_handler': {
                    'class': 'logging.handlers.SysLogHandler',
                    'formatter': 'log_file_formatter',
                    'level': 'DEBUG',
                },
            },
            'loggers': {
                'console_logger': {'handlers': ['console_handler'], 'level': 0, 'propagate': False},
                'file_logger': {'handlers': ['log_file_handler'], 'level': 0, 'propagate': False},
                '': {'handlers': ['console_handler', 'log_file_handler'], 'level': 0, 'propagate': False},
            }
        })

    @staticmethod
    async def scan(
        clusters: Collection[str],
        ignore_nodes: Collection[str],
        uid_whitelist: Collection[Union[int, List[int]]],
        max_concurrent: asyncio.Semaphore,
        ssh_timeout: int,
        debug: bool
    ) -> None:
        """Terminate orphaned processes on all clusters/nodes configured in application settings.

        Args:
            clusters: Slurm cluster names
            ignore_nodes: List of nodes to ignore
            uid_whitelist: UID values to terminate orphaned processes for
            max_concurrent: Maximum number of concurrent ssh connections
            ssh_timeout: Timeout for SSH connections
            debug: Optionally log but do not terminate processes
        """

        # Clusters are handled synchronously, nodes are handled asynchronously
        for cluster in clusters:
            logging.info(f'Starting scan for nodes in cluster {cluster}')
            nodes = utils.get_nodes(cluster, ignore_nodes)
            await Application.terminate(nodes, uid_whitelist, max_concurrent, ssh_timeout, debug)

    @staticmethod
    async def terminate(
        nodes: Collection[str],
        uid_whitelist: Collection[Union[int, List[int]]],
        max_concurrent: asyncio.Semaphore,
        ssh_timeout: int,
        debug: bool
    ) -> None:
        """Terminate processes on a given node

        Args:
            nodes:
            uid_whitelist: UID values to terminate orphaned processes for
            max_concurrent: Maximum number of concurrent ssh connections
            ssh_timeout: Timeout for SSH connections
            debug: Optionally log but do not terminate processes
        """

        ssh_options = SSHClientConnectionOptions(connect_timeout=ssh_timeout)

        # Launch a concurrent job for each node in the cluster
        coroutines = [
            utils.terminate_errant_processes(
                node=node,
                uid_whitelist=uid_whitelist,
                ssh_limit=asyncio.Semaphore(max_concurrent),
                ssh_options=ssh_options,
                debug=debug)
            for node in nodes
        ]

        # Gather results from each concurrent run and check for errors
        results = await asyncio.gather(*coroutines, return_exceptions=True)
        for node, result in zip(nodes, results):
            if isinstance(result, Exception):
                logging.error(f'Error with node {node}: {result}')

    @classmethod
    def execute(cls, arg_list: List[str] = None) -> None:
        """Parse command-line arguments and execute the application

        Args:
            arg_list: Optionally parse the given arguments instead of the command line
        """

        args = Parser().parse_args(arg_list)
        cls._configure_logging(args.verbosity)

        try:
            # Extract the subset of arguments that are valid for the function ``args.callable``
            valid_params = inspect.signature(args.callable).parameters
            valid_arguments = {key: value for key, value in vars(args).items() if key in valid_params}
            asyncio.run(args.callable(**valid_arguments))

        except KeyboardInterrupt:
            pass

        except Exception as caught:
            logging.getLogger('file_logger').critical('Application crash', exc_info=caught)
            logging.getLogger('console_logger').critical(str(caught))<|MERGE_RESOLUTION|>--- conflicted
+++ resolved
@@ -59,23 +59,14 @@
         scan = subparsers.add_parser('scan', parents=[common], help='terminate processes on one or more clusters')
         scan.set_defaults(callable=Application.scan)
         scan.add_argument('-c', '--clusters', nargs='+', required=True, help='cluster names to scan')
-<<<<<<< HEAD
-        scan.add_argument('-i', '--ignore-nodes', nargs='*', help='ignore given nodes')
-        scan.add_argument('-u', '--uid-whitelist', nargs='+', type=loads, required=True, help='user IDs to scan')
-=======
         scan.add_argument('-i', '--ignore-nodes', nargs='*', default=[], help='ignore given nodes')
         scan.add_argument('-u', '--uid-whitelist', nargs='+', type=loads, default=[0], help='user IDs to scan')
->>>>>>> 7b5291d6
 
         # Subparser for the `Application.terminate` method
         terminate = subparsers.add_parser('terminate', parents=[common], help='terminate processes on a single node')
         terminate.set_defaults(callable=Application.terminate)
         terminate.add_argument('-n', '--nodes', nargs='+', required=True, help='the DNS name of the node to terminate')
-<<<<<<< HEAD
-        terminate.add_argument('-u', '--uid-whitelist', nargs='+', type=loads, required=True, help='user IDs to scan')
-=======
         terminate.add_argument('-u', '--uid-whitelist', nargs='+', type=loads, default=[0], help='user IDs to scan')
->>>>>>> 7b5291d6
 
 
 class Application:
