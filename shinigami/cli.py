"""The application command-line interface."""

import asyncio
import logging
import logging.config
import logging.handlers
from argparse import ArgumentParser, RawTextHelpFormatter
from pathlib import Path
from typing import List

from . import __version__, utils
from .settings import Settings

SETTINGS_PATH = Path('/etc/shinigami/settings.json')


class Parser(ArgumentParser):
    """Defines the command-line interface and parses command-line arguments"""

    def __init__(self) -> None:
        """Define the command-line interface"""

        super().__init__(
            prog='shinigami',
            formatter_class=RawTextHelpFormatter,  # Allow newlines in description text
            description=(
                'Scan Slurm compute nodes and terminate errant processes.\n\n'
                f'See {SETTINGS_PATH} for the current application settings.'
            ))

        self.add_argument('--version', action='version', version=__version__)
        self.add_argument('--debug', action='store_true', help='force the application to run in debug mode')
        self.add_argument('-v', action='count', dest='verbosity', default=0,
                          help='set output verbosity to warning (-v), info (-vv), or debug (-vvv)')


class Application:
    """Entry point for instantiating and executing the application"""

    def __init__(self, settings: Settings) -> None:
        """Instantiate a new instance of the application

        Args:
            settings: Settings to use when executing the application
        """

        self._settings = settings
        self._configure_logging()

    def _configure_logging(self) -> None:
        """Configure Python logging

        Configured loggers:
            console_logger: For logging to the console only
            file_logger: For logging to the log file only
            root: For logging to the console and log file
        """

        logging.config.dictConfig({
            'version': 1,
            'disable_existing_loggers': True,
            'formatters': {
                'console_formatter': {
                    'format': '%(levelname)8s: %(message)s'
                },
                'log_file_formatter': {
                    'format': '%(levelname)8s | %(asctime)s | %(message)s'
                },
            },
            'handlers': {
                'console_handler': {
                    'class': 'logging.StreamHandler',
                    'stream': 'ext://sys.stdout',
                    'formatter': 'console_formatter',
                    'level': self._settings.verbosity
                },
                'log_file_handler': {
                    'class': 'logging.FileHandler',
                    'formatter': 'log_file_formatter',
                    'level': self._settings.log_level,
                    'filename': self._settings.log_path
                },
            },
            'loggers': {
                'console_logger': {'handlers': ['console_handler'], 'level': 0, 'propagate': False},
                'file_logger': {'handlers': ['log_file_handler'], 'level': 0, 'propagate': False},
                '': {'handlers': ['console_handler', 'log_file_handler'], 'level': 0, 'propagate': False},
            }
        })

    async def run(self) -> None:
        """Terminate errant processes on all clusters/nodes configured in application settings."""

        if not self._settings.clusters:
            logging.warning('No cluster names configured in application settings.')

        ssh_limit = asyncio.Semaphore(self._settings.max_concurrent)
        for cluster in self._settings.clusters:
            logging.info(f'Starting scan for nodes in cluster {cluster}')

            # Launch a concurrent job for each node in the cluster
            nodes = utils.get_nodes(cluster, self._settings.ignore_nodes)
            coroutines = [
                utils.terminate_errant_processes(
                    cluster,
                    node,
                    ssh_limit,
<<<<<<< HEAD
                    self.settings.uid_whitelist,
                    self.settings.gid_whitelist,
                    timeout=self.settings.ssh_timeout,
                    debug=self.settings.debug)
=======
                    self._settings.uid_whitelist,
                    self._settings.gid_whitelist,
                    self._settings.debug)
>>>>>>> b7b92a6a
                for node in nodes
            ]

            results = await asyncio.gather(*coroutines, return_exceptions=True)
            for node, result in zip(nodes, results):
                if isinstance(result, Exception):
                    logging.error(f'Error with node {node}: {result}')

    @classmethod
    def execute(cls, arg_list: List[str] = None) -> None:
        """Parse command-line arguments and execute the application"""

        args = Parser().parse_args(arg_list)

        # Load default settings from the application config file
        settings = Settings()
        if SETTINGS_PATH.exists():
            settings = settings.model_validate(SETTINGS_PATH.read_text())

        # Override defaults using parsed arguments
        verbosity_to_log_level = {0: logging.ERROR, 1: logging.WARNING, 2: logging.INFO, 3: logging.DEBUG}
        settings.verbosity = verbosity_to_log_level.get(args.verbosity, logging.DEBUG)
        settings.debug = settings.debug or args.debug

        try:
            application = cls(settings)
            asyncio.run(application.run())

        except Exception as caught:
            logging.getLogger('file_logger').critical('Application crash', exc_info=caught)
            logging.getLogger('console_logger').critical(str(caught))<|MERGE_RESOLUTION|>--- conflicted
+++ resolved
@@ -105,16 +105,10 @@
                     cluster,
                     node,
                     ssh_limit,
-<<<<<<< HEAD
-                    self.settings.uid_whitelist,
-                    self.settings.gid_whitelist,
-                    timeout=self.settings.ssh_timeout,
-                    debug=self.settings.debug)
-=======
                     self._settings.uid_whitelist,
                     self._settings.gid_whitelist,
-                    self._settings.debug)
->>>>>>> b7b92a6a
+                    timeout=self._settings.ssh_timeout,
+                    debug=self._settings.debug)
                 for node in nodes
             ]
 
