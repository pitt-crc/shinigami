--- conflicted
+++ resolved
@@ -70,12 +70,8 @@
         ssh_limit: Semaphore object used to limit concurrent SSH connections
         uid_whitelist: Do not terminate processes owned by the given UID
         gid_whitelist: Do not terminate processes owned by the given GID
-<<<<<<< HEAD
         timeout: Maximum time in seconds to complete an outbound SSH connection
-        debug: Log which process to terminate but do nt terminate them
-=======
         debug: Log which process to terminate but do not terminate them
->>>>>>> b7b92a6a
     """
 
     # Define SSH connection settings
